--- conflicted
+++ resolved
@@ -44,13 +44,9 @@
 
 void OM_TELEOP::initClient()
 {
-<<<<<<< HEAD
   goal_joint_space_path_from_present_client_ = node_handle_.serviceClient<open_manipulator_msgs::SetJointPosition>("goal_joint_space_path_from_present");
   goal_task_space_path_from_present_position_only_client_ = node_handle_.serviceClient<open_manipulator_msgs::SetKinematicsPose>("goal_task_space_path_from_present_position_only");
-=======
-  goal_joint_space_path_to_present_client_ = node_handle_.serviceClient<open_manipulator_msgs::SetJointPosition>("goal_joint_space_path_to_present");
-  goal_task_space_path_to_present_position_only_client_ = node_handle_.serviceClient<open_manipulator_msgs::SetKinematicsPose>("goal_task_space_path_to_present_position_only");
->>>>>>> 4c8367fc
+
   goal_joint_space_path_client_ = node_handle_.serviceClient<open_manipulator_msgs::SetJointPosition>("goal_joint_space_path");
   goal_tool_control_client_ = node_handle_.serviceClient<open_manipulator_msgs::SetJointPosition>("goal_tool_control");
 }
@@ -134,11 +130,7 @@
   return false;
 }
 
-<<<<<<< HEAD
 bool OM_TELEOP::setTaskSpacePathFromPresentPositionOnly(std::vector<double> kinematics_pose, double path_time)
-=======
-bool OM_TELEOP::setTaskSpacePathToPresentPositionOnly(std::vector<double> kinematics_pose, double path_time)
->>>>>>> 4c8367fc
 {
   open_manipulator_msgs::SetKinematicsPose srv;
   srv.request.planning_group = priv_node_handle_.param<std::string>("end_effector_name", "gripper");
@@ -147,11 +139,7 @@
   srv.request.kinematics_pose.pose.position.z = kinematics_pose.at(2);
   srv.request.path_time = path_time;
 
-<<<<<<< HEAD
   if(goal_task_space_path_from_present_position_only_client_.call(srv))
-=======
-  if(goal_task_space_path_to_present_position_only_client_.call(srv))
->>>>>>> 4c8367fc
   {
     return srv.response.is_planned;
   }
@@ -211,61 +199,37 @@
   {
     printf("input : w \tincrease(++) x axis in task space\n");
     goalPose.at(0) = DELTA;
-<<<<<<< HEAD
-    setTaskSpacePathFromPresentPositionOnly(goalPose, PATH_TIME);
-=======
-    setTaskSpacePathToPresentPositionOnly(goalPose, PATH_TIME);
->>>>>>> 4c8367fc
+    setTaskSpacePathFromPresentPositionOnly(goalPose, PATH_TIME);
   }
   else if(ch == 's' || ch == 'S')
   {
     printf("input : s \tdecrease(--) x axis in task space\n");
     goalPose.at(0) = -DELTA;
-<<<<<<< HEAD
-    setTaskSpacePathFromPresentPositionOnly(goalPose, PATH_TIME);
-=======
-    setTaskSpacePathToPresentPositionOnly(goalPose, PATH_TIME);
->>>>>>> 4c8367fc
+    setTaskSpacePathFromPresentPositionOnly(goalPose, PATH_TIME);
   }
   else if(ch == 'a' || ch == 'A')
   {
     printf("input : a \tincrease(++) y axis in task space\n");
     goalPose.at(1) = DELTA;
-<<<<<<< HEAD
-    setTaskSpacePathFromPresentPositionOnly(goalPose, PATH_TIME);
-=======
-    setTaskSpacePathToPresentPositionOnly(goalPose, PATH_TIME);
->>>>>>> 4c8367fc
+    setTaskSpacePathFromPresentPositionOnly(goalPose, PATH_TIME);
   }
   else if(ch == 'd' || ch == 'D')
   {
     printf("input : d \tdecrease(--) y axis in task space\n");
     goalPose.at(1) = -DELTA;
-<<<<<<< HEAD
-    setTaskSpacePathFromPresentPositionOnly(goalPose, PATH_TIME);
-=======
-    setTaskSpacePathToPresentPositionOnly(goalPose, PATH_TIME);
->>>>>>> 4c8367fc
+    setTaskSpacePathFromPresentPositionOnly(goalPose, PATH_TIME);
   }
   else if(ch == 'z' || ch == 'Z')
   {
     printf("input : z \tincrease(++) z axis in task space\n");
     goalPose.at(2) = DELTA;
-<<<<<<< HEAD
-    setTaskSpacePathFromPresentPositionOnly(goalPose, PATH_TIME);
-=======
-    setTaskSpacePathToPresentPositionOnly(goalPose, PATH_TIME);
->>>>>>> 4c8367fc
+    setTaskSpacePathFromPresentPositionOnly(goalPose, PATH_TIME);
   }
   else if(ch == 'x' || ch == 'X')
   {
     printf("input : x \tdecrease(--) z axis in task space\n");
     goalPose.at(2) = -DELTA;
-<<<<<<< HEAD
-    setTaskSpacePathFromPresentPositionOnly(goalPose, PATH_TIME);
-=======
-    setTaskSpacePathToPresentPositionOnly(goalPose, PATH_TIME);
->>>>>>> 4c8367fc
+    setTaskSpacePathFromPresentPositionOnly(goalPose, PATH_TIME);
   }
   else if(ch == 'y' || ch == 'Y')
   {
